import os as _os
import sys as _sys
import traceback as _tb


# Install a very-early excepthook so any ImportError at module import time is captured.
def _bridge_excepthook(exc_type, exc, tb):
    # Print to stderr for interactive runs
    _tb.print_exception(exc_type, exc, tb, file=_sys.stderr)


_sys.excepthook = _bridge_excepthook

from mcp.server.fastmcp import FastMCP
import requests


binja_server_url = "http://localhost:9009"
mcp = FastMCP("binja-mcp")


def _active_filename() -> str:
    """Return the currently active filename as known by the server."""
    try:
        st = get_json("status")
        if isinstance(st, dict) and st.get("filename"):
            return str(st.get("filename"))
    except Exception:
        pass
    return "(none)"


def safe_get(endpoint: str, params: dict = None, timeout: float | None = 5) -> list:
    """
    Perform a GET request. If 'params' is given, we convert it to a query string.
    """
    if params is None:
        params = {}
    qs = [f"{k}={v}" for k, v in params.items()]
    query_string = "&".join(qs)
    url = f"{binja_server_url}/{endpoint}"
    if query_string:
        url += "?" + query_string

    try:
        if timeout is None:
            response = requests.get(url)
        else:
            response = requests.get(url, timeout=timeout)
        response.encoding = "utf-8"
        if response.ok:
            return response.text.splitlines()
        else:
            return [f"Error {response.status_code}: {response.text.strip()}"]
    except Exception as e:
        return [f"Request failed: {str(e)}"]


def get_json(endpoint: str, params: dict = None, timeout: float | None = 5):
    """
    Perform a GET and return parsed JSON.
    - On 2xx: returns parsed JSON.
    - On 4xx/5xx: attempts to parse JSON body and return it; if not JSON, returns {'error': 'Error <code>: <text>'}.
    Returns None only on transport errors.
    """
    if params is None:
        params = {}
    qs = [f"{k}={v}" for k, v in params.items()]
    query_string = "&".join(qs)
    url = f"{binja_server_url}/{endpoint}"
    if query_string:
        url += "?" + query_string
    try:
        if timeout is None:
            response = requests.get(url)
        else:
            response = requests.get(url, timeout=timeout)
        response.encoding = "utf-8"
        # Try to parse JSON regardless of status
        try:
            data = response.json()
        except Exception:
            data = None
        if response.ok:
            return data
        # Non-OK: return parsed error object if available; otherwise synthesize one
        if isinstance(data, dict):
            # Ensure at least an error field for LLMs
            if "error" not in data:
                data = {"error": str(data)}
            data.setdefault("status", response.status_code)
            return data
        text = (response.text or "").strip()
        return {"error": f"Error {response.status_code}: {text}"}
    except Exception as e:
        return {"error": f"Request failed: {str(e)}"}


def get_text(endpoint: str, params: dict = None, timeout: float | None = 5) -> str:
    """Perform a GET and return raw text (or an error string)."""
    if params is None:
        params = {}
    qs = [f"{k}={v}" for k, v in params.items()]
    query_string = "&".join(qs)
    url = f"{binja_server_url}/{endpoint}"
    if query_string:
        url += "?" + query_string
    try:
        if timeout is None:
            response = requests.get(url)
        else:
            response = requests.get(url, timeout=timeout)
        response.encoding = "utf-8"
        if response.ok:
            return response.text
        else:
            return f"Error {response.status_code}: {response.text.strip()}"
    except Exception as e:
        return f"Request failed: {str(e)}"


def safe_post(endpoint: str, data: dict | str) -> str:
    try:
        if isinstance(data, dict):
            response = requests.post(
                f"{binja_server_url}/{endpoint}", data=data, timeout=5
            )
        else:
            response = requests.post(
                f"{binja_server_url}/{endpoint}", data=data.encode("utf-8"), timeout=5
            )
        response.encoding = "utf-8"
        if response.ok:
            return response.text.strip()
        else:
            return f"Error {response.status_code}: {response.text.strip()}"
    except Exception as e:
        return f"Request failed: {str(e)}"


@mcp.tool()
def list_methods(offset: int = 0, limit: int = 100) -> list:
    """
    List all function names in the program with pagination.
    """
    header = f"File: {_active_filename()}"
    body = safe_get("methods", {"offset": offset, "limit": limit})
    return [header] + (body or [])


@mcp.tool()
def get_entry_points() -> list:
    """
    List entry point(s) of the loaded binary.
    """
    data = get_json("entryPoints")
    if not data or "entry_points" not in data:
        return ["Error: no response"]
    out: list[str] = []
    for ep in data.get("entry_points", []) or []:
        addr = ep.get("address")
        name = ep.get("name") or "(unknown)"
        out.append(f"{addr}\t{name}")
    return out


@mcp.tool()
def retype_variable(function_name: str, variable_name: str, type_str: str) -> str:
    """
    Retype a variable in a function.
    """
    data = get_json(
        "retypeVariable",
        {
            "functionName": function_name,
            "variableName": variable_name,
            "type": type_str,
        },
    )
    if not data:
        return "Error: no response"
    if isinstance(data, dict) and "status" in data:
        return data["status"]
    if isinstance(data, dict) and "error" in data:
        return f"Error: {data['error']}"
    return str(data)


@mcp.tool()
def rename_single_variable(
    function_name: str, variable_name: str, new_name: str
) -> str:
    """
    Rename a variable in a function.
    """
    data = get_json(
        "renameVariable",
        {
            "functionName": function_name,
            "variableName": variable_name,
            "newName": new_name,
        },
    )
    if not data:
        return "Error: no response"
    if isinstance(data, dict) and "status" in data:
        return data["status"]
    if isinstance(data, dict) and "error" in data:
        return f"Error: {data['error']}"
    return str(data)


@mcp.tool()
def rename_multi_variables(
    function_identifier: str,
    mapping_json: str = "",
    pairs: str = "",
    renames_json: str = "",
) -> str:
    """
    Rename multiple local variables in one call.
    - function_identifier: function name or address (hex)
    - Provide either mapping_json (JSON object old->new), renames_json (JSON array of {old,new}), or pairs ("old1:new1,old2:new2").
    Returns per-item results and totals.
    """
    params: dict[str, object] = {}
    ident = (function_identifier or "").strip()
    if ident.lower().startswith("0x") or ident.isdigit():
        params["address"] = ident
    else:
        params["functionName"] = ident

    payload = None
    import json as _json

    if renames_json:
        try:
            payload = _json.loads(renames_json)
        except Exception:
            return "Error: renames_json is not valid JSON"
        params["renames"] = payload
    elif mapping_json:
        try:
            payload = _json.loads(mapping_json)
        except Exception:
            return "Error: mapping_json is not valid JSON"
        params["mapping"] = payload
    elif pairs:
        params["pairs"] = pairs
    else:
        return "Error: provide mapping_json, renames_json, or pairs"

    data = get_json("renameVariables", params)
    if not data:
        return "Error: no response"
    if isinstance(data, dict) and data.get("error"):
        return f"Error: {data['error']}"
    try:
        total = data.get("total")
        renamed = data.get("renamed")
        return f"Batch rename: {renamed}/{total} applied"
    except Exception:
        return str(data)


@mcp.tool()
def define_types(c_code: str) -> str:
    """
    Define types from a C code string.
    """
    data = get_json("defineTypes", {"cCode": c_code})
    if not data:
        return "Error: no response"
    # Expect a list of defined type names or a dict; normalize to string
    if isinstance(data, dict) and "error" in data:
        return f"Error: {data['error']}"
    if isinstance(data, (list, tuple)):
        return "Defined types: " + ", ".join(map(str, data))
    return str(data)


@mcp.tool()
def list_classes(offset: int = 0, limit: int = 100) -> list:
    """
    List all namespace/class names in the program with pagination.
    """
    return safe_get("classes", {"offset": offset, "limit": limit})


@mcp.tool()
def hexdump_address(address: str, length: int = -1) -> str:
    """
    Hexdump data starting at an address. When length < 0, reads the exact defined size if available.
    """
    params = {"address": address}
    if length is not None:
        params["length"] = length
    return get_text("hexdump", params, timeout=None)


@mcp.tool()
def hexdump_data(name_or_address: str, length: int = -1) -> str:
    """
    Hexdump a data symbol by name or address. When length < 0, reads the exact defined size if available.
    """
    ident = (name_or_address or "").strip()
    if ident.startswith("0x"):
        return hexdump_address(ident, length)
    return get_text("hexdumpByName", {"name": ident, "length": length}, timeout=None)


@mcp.tool()
def get_data_decl(name_or_address: str, length: int = -1) -> str:
    """
    Return a declaration-like string and a hexdump for a data symbol by name or address.
    LLM-friendly: includes both a C-like declaration (when possible) and text hexdump.
    """
    ident = (name_or_address or "").strip()
    params = {"name": ident} if not ident.startswith("0x") else {"address": ident}
    if length is not None:
        params["length"] = length
    data = get_json("getDataDecl", params, timeout=None)
    if not data:
        return "Error: no response"
    if "error" in data:
        return f"Error: {data.get('error')}"
    decl = data.get("decl") or "(no declaration)"
    hexdump = data.get("hexdump") or ""
    addr = data.get("address", "")
    name = data.get("name", ident)
    return f"Declaration ({addr} {name}):\n{decl}\n\nHexdump:\n{hexdump}"


@mcp.tool()
def decompile_function(name: str) -> str:
    """
    Decompile a specific function by name and return the decompiled C code.
    """
    file_line = f"File: {_active_filename()}\n\n"
    data = get_json("decompile", {"name": name}, timeout=None)
    if not data:
        return file_line + "Error: no response"
    if "decompiled" in data:
        return file_line + data["decompiled"]
    if "error" in data:
        return file_line + f"Error: {data.get('error')}"
    return file_line + str(data)


@mcp.tool()
def get_il(name_or_address: str, view: str = "hlil", ssa: bool = False) -> str:
    """
    Get IL for a function in the selected view.
    - view: one of hlil, mlil, llil
    - ssa: set True to request SSA form (MLIL/LLIL only)
    """
    file_line = f"File: {_active_filename()}\n\n"
    ident = (name_or_address or "").strip()
    params = {"view": view, "ssa": int(bool(ssa))}
    if ident.lower().startswith("0x") or ident.isdigit():
        params["address"] = ident
    else:
        params["name"] = ident
    data = get_json("il", params, timeout=None)
    if not data:
        return file_line + "Error: no response"
    if "il" in data:
        return file_line + data["il"]
    if "error" in data:
        import json as _json

        return file_line + _json.dumps(data, indent=2, ensure_ascii=False)
    return file_line + str(data)


@mcp.tool()
def fetch_disassembly(name: str) -> str:
    """
    Retrive the disassembled code of a function with a given name as assemby mnemonic instructions.
    """
    file_line = f"File: {_active_filename()}\n\n"
    data = get_json("assembly", {"name": name}, timeout=None)
    if not data:
        return file_line + "Error: no response"
    if "assembly" in data:
        return file_line + data["assembly"]
    if "error" in data:
        return file_line + f"Error: {data.get('error')}"
    return file_line + str(data)


@mcp.tool()
def rename_function(old_name: str, new_name: str) -> str:
    """
    Rename a function by its current name to a new user-defined name.
    The configured prefix (default "mcp_") will be automatically prepended if not present.
    """
    return safe_post("renameFunction", {"oldName": old_name, "newName": new_name})


@mcp.tool()
def rename_data(address: str, new_name: str) -> str:
    """
    Rename a data label at the specified address.
    """
    return safe_post("renameData", {"address": address, "newName": new_name})


@mcp.tool()
def set_comment(address: str, comment: str) -> str:
    """
    Set a comment at a specific address.
    """
    return safe_post("comment", {"address": address, "comment": comment})


@mcp.tool()
def set_function_comment(function_name: str, comment: str) -> str:
    """
    Set a comment for a function.
    """
    return safe_post("comment/function", {"name": function_name, "comment": comment})


@mcp.tool()
def get_comment(address: str) -> str:
    """
    Get the comment at a specific address.
    """
    return safe_get("comment", {"address": address})[0]


@mcp.tool()
def get_function_comment(function_name: str) -> str:
    """
    Get the comment for a function.
    """
    return safe_get("comment/function", {"name": function_name})[0]


@mcp.tool()
def list_segments(offset: int = 0, limit: int = 100) -> list:
    """
    List all memory segments in the program with pagination.
    """
    return safe_get("segments", {"offset": offset, "limit": limit})


@mcp.tool()
def list_sections(offset: int = 0, limit: int = 100) -> list:
    """
    List sections in the program with pagination.

    Returns one line per section with: start-end, size, name, and any semantics/type if available.
    """
    data = get_json("sections", {"offset": offset, "limit": limit})
    if not data or not isinstance(data, dict):
        return ["Error: no response"]
    if data.get("error"):
        return [f"Error: {data.get('error')}"]
    sections = data.get("sections", []) or []
    out: list[str] = [f"File: {_active_filename()}"]
    for s in sections:
        try:
            start = s.get("start") or ""
            end = s.get("end") or ""
            size = s.get("size")
            name = s.get("name") or "(unnamed)"
            sem = s.get("semantics") or s.get("type") or ""
            tail = f"\t{sem}" if sem else ""
            out.append(f"{start}-{end}\t{size}\t{name}{tail}")
        except Exception:
            continue
    return out


@mcp.tool()
def list_imports(offset: int = 0, limit: int = 100) -> list:
    """
    List imported symbols in the program with pagination.
    """
    return safe_get("imports", {"offset": offset, "limit": limit})


@mcp.tool()
def list_strings(offset: int = 0, count: int = 100) -> list:
    """
    List all strings in the database (paginated).
    """
    return safe_get("strings", {"offset": offset, "limit": count}, timeout=None)


@mcp.tool()
def list_strings_filter(offset: int = 0, count: int = 100, filter: str = "") -> list:
    """
    List matching strings in the database (paginated, filtered).
    """
    return safe_get(
        "strings/filter",
        {"offset": offset, "limit": count, "filter": filter},
        timeout=None,
    )


@mcp.tool()
def list_local_types(
    offset: int = 0, count: int = 200, include_libraries: bool = False
) -> list:
    """
    List all local types in the database (paginated).
    """
    return safe_get(
        "localTypes",
        {
            "offset": offset,
            "limit": count,
            "includeLibraries": int(bool(include_libraries)),
        },
        timeout=None,
    )


@mcp.tool()
def search_types(
    query: str, offset: int = 0, count: int = 200, include_libraries: bool = False
) -> list:
    """
    Search local types whose name or declaration contains the substring.
    """
    return safe_get(
        "searchTypes",
        {
            "query": query,
            "offset": offset,
            "limit": count,
            "includeLibraries": int(bool(include_libraries)),
        },
        timeout=None,
    )


@mcp.tool()
def list_all_strings(batch_size: int = 500) -> list:
    """
    List all strings in the database (aggregated across pages).
    """
    results: list[str] = []
    offset = 0
    while True:
        data = get_json(
            "strings", {"offset": offset, "limit": batch_size}, timeout=None
        )
        if not data or "strings" not in data:
            break
        items = data.get("strings", [])
        if not items:
            break
        for s in items:
            addr = s.get("address")
            length = s.get("length")
            stype = s.get("type")
            value = s.get("value")
            results.append(f"{addr}\t{length}\t{stype}\t{value}")
        if len(items) < batch_size:
            break
        offset += batch_size
    return results


@mcp.tool()
def list_exports(offset: int = 0, limit: int = 100) -> list:
    """
    List exported functions/symbols with pagination.
    """
    return safe_get("exports", {"offset": offset, "limit": limit})


@mcp.tool()
def list_namespaces(offset: int = 0, limit: int = 100) -> list:
    """
    List all non-global namespaces in the program with pagination.
    """
    return safe_get("namespaces", {"offset": offset, "limit": limit})


@mcp.tool()
def list_data_items(offset: int = 0, limit: int = 100) -> list:
    """
    List defined data labels and their values with pagination.
    """
    return safe_get("data", {"offset": offset, "limit": limit})


@mcp.tool()
def search_functions_by_name(query: str, offset: int = 0, limit: int = 100) -> list:
    """
    Search for functions whose name contains the given substring.
    """
    if not query:
        return ["Error: query string is required"]
    return safe_get(
        "searchFunctions", {"query": query, "offset": offset, "limit": limit}
    )


@mcp.tool()
def get_binary_status() -> str:
    """
    Get the current status of the loaded binary.
    """
    return safe_get("status")[0]


@mcp.tool()
def list_binaries() -> list:
    """
    List managed/open binaries known to the server with ids and active flag.
    """
    data = get_json("binaries")
    if not data:
        return ["Error: no response"]
    if isinstance(data, dict) and data.get("error"):
        return [data.get("error")]
    items = data.get("binaries", [])
    out = []
    for it in items:
        vid = it.get("id")
        view_id = it.get("view_id")
        fn = it.get("filename")
        basename = it.get("basename") or ""
        selectors = it.get("selectors") or []
        active = it.get("active")
        label = basename or fn or "(unknown)"
        full = fn or "(no filename)"
        selector_text = ", ".join(str(s) for s in selectors if s)
        mark = " *active*" if active else ""
        view_part = f" view={view_id}" if view_id else ""
        out.append(
            f"{vid}. {label}{view_part}{mark}\n    path: {full}\n    selectors: {selector_text}"
        )
    return out


@mcp.tool()
def select_binary(view: str) -> str:
    """
    Select which binary to analyze by ordinal, internal view id, full path, or basename.
    Call this after listing binaries whenever you need to switch analysis targets.
    """
    data = get_json("selectBinary", {"view": view})
    if not data:
        return "Error: no response"
    if isinstance(data, dict) and data.get("error"):
        import json as _json

        return _json.dumps(data, indent=2, ensure_ascii=False)
    sel = data.get("selected") if isinstance(data, dict) else None
    if sel:
        ordinal = sel.get("id") or "?"
        view_id = sel.get("view_id") or ""
        fn = sel.get("filename") or ""
        basename = sel.get("basename") or ""
        selectors = sel.get("selectors") or []
        selector_text = ", ".join(str(s) for s in selectors if s)
        display_name = basename or fn or "(unknown)"
        view_part = f" (view {view_id})" if view_id else ""
        path_part = f"\nFull path: {fn}" if fn else ""
        return f"Selected {ordinal}: {display_name}{view_part}{path_part}\nSelectors: {selector_text}"
    return str(data)


@mcp.tool()
def delete_comment(address: str) -> str:
    """
    Delete the comment at a specific address.
    """
    return safe_post("comment", {"address": address, "_method": "DELETE"})


@mcp.tool()
def delete_function_comment(function_name: str) -> str:
    """
    Delete the comment for a function.
    """
    return safe_post("comment/function", {"name": function_name, "_method": "DELETE"})


@mcp.tool()
def function_at(address: str) -> str:
    """
    Retrive the name of the function the address belongs to. Address must be in hexadecimal format 0x00001
    """
    return safe_get("functionAt", {"address": address})


@mcp.tool()
def get_user_defined_type(type_name: str) -> str:
    """
    Retrive definition of a user defined type (struct, enumeration, typedef, union)
    """
    return safe_get("getUserDefinedType", {"name": type_name})


@mcp.tool()
def get_xrefs_to(address: str) -> list:
    """
    Get all cross references (code and data) to the given address.
    Address can be hex (e.g., 0x401000) or decimal.
    """
    return safe_get("getXrefsTo", {"address": address})


@mcp.tool()
def get_xrefs_to_field(struct_name: str, field_name: str) -> list:
    """
    Get all cross references to a named struct field (member).
    """
    return safe_get("getXrefsToField", {"struct": struct_name, "field": field_name})


@mcp.tool()
def get_xrefs_to_struct(struct_name: str) -> list:
    """
    Get cross references/usages related to a struct name.
    """
    return safe_get("getXrefsToStruct", {"name": struct_name})


@mcp.tool()
def get_xrefs_to_type(type_name: str) -> list:
    """
    Get xrefs/usages related to a struct or type name.
    Includes global instances, code refs to those, HLIL matches, and functions whose signature mentions the type.
    """
    return safe_get("getXrefsToType", {"name": type_name})


@mcp.tool()
def get_xrefs_to_enum(enum_name: str) -> list:
    """
    Get usages/xrefs of an enum by scanning for member values and matches.
    """
    return safe_get("getXrefsToEnum", {"name": enum_name})


@mcp.tool()
def get_xrefs_to_union(union_name: str) -> list:
    """
    Get cross references/usages related to a union type by name.
    """
    return safe_get("getXrefsToUnion", {"name": union_name})


@mcp.tool()
def format_value(address: str, text: str, size: int = 0) -> list:
    """
    Convert and annotate a value at an address in Binary Ninja.
    Adds a comment with hex/dec and C literal/string so you can see the change.
    """
    return safe_get(
        "formatValue", {"address": address, "text": text, "size": size}, timeout=None
    )


@mcp.tool()
def convert_number(text: str, size: int = 0) -> str:
    """
    Convert a number or string to multiple representations (hex/dec/bin, LE/BE, C char/string literals).
    Accepts decimal (e.g., 123), hex (0x7b or 7Bh), binary (0b1111011), octal (0o173),
    char ('A'), or string ("ABC" with escapes like \x41).
    """
    data = get_json("convertNumber", {"text": text, "size": size}, timeout=None)
    if not data:
        return "Error: no response"
    if isinstance(data, dict) and data.get("error"):
        return f"Error: {data['error']}"
    import json as _json

    return _json.dumps(data, indent=2, ensure_ascii=False)


@mcp.tool()
def get_type_info(type_name: str) -> str:
    """
    Resolve a type name and return its declaration and details (kind, members, enum values).
    """
    data = get_json("getTypeInfo", {"name": type_name}, timeout=None)
    if not data:
        return "Error: no response"
    if "error" in data:
        return f"Error: {data.get('error')}"
    import json as _json

    return _json.dumps(data, indent=2, ensure_ascii=False)


@mcp.tool()
def set_function_prototype(name_or_address: str, prototype: str) -> str:
    """
    Set a function's prototype by name or address.
    """
    # Use GET like other endpoints (server accepts complex prototypes)
    ident = (name_or_address or "").strip()
    params = {"prototype": prototype}
    # Choose param name based on identifier format
    if ident.lower().startswith("0x") or ident.isdigit():
        params["address"] = ident
    else:
        params["name"] = ident
    data = get_json("setFunctionPrototype", params)
    if not data:
        return "Error: no response"
    if isinstance(data, dict) and "status" in data:
        return f"Applied prototype at {data.get('address')}: {data.get('applied_type')}"
    if isinstance(data, dict) and "error" in data:
        return f"Error: {data['error']}"
    return str(data)


@mcp.tool()
def make_function_at(address: str, platform: str = "") -> str:
    """
    Create a function at the given address. Platform is optional (e.g., "linux-x86_64").
    Use "default" to explicitly select the BinaryView/platform default.
    Returns status and function info; no-op if the function already exists.
    """
    params = {"address": address}
    if platform:
        params["platform"] = platform
    data = get_json("makeFunctionAt", params)
    if not data:
        return "Error: no response"
    if isinstance(data, dict) and data.get("error"):
        import json as _json

        return _json.dumps(data, indent=2, ensure_ascii=False)
    if isinstance(data, dict) and data.get("status") == "exists":
        return f"Function already exists at {data.get('address')}: {data.get('name')}"
    if isinstance(data, dict) and data.get("status") == "ok":
        return f"Created function at {data.get('address')}: {data.get('name')}"
    return str(data)


@mcp.tool()
def list_platforms() -> str:
    """
    List all available platform names from Binary Ninja.
    """
    data = get_json("platforms")
    if not data:
        return "Error: no response"
    if isinstance(data, dict) and data.get("error"):
        import json as _json

        return _json.dumps(data, indent=2, ensure_ascii=False)
    plats = data.get("platforms") if isinstance(data, dict) else None
    if not plats:
        return "(no platforms)"
    return "\n".join(plats)


@mcp.tool()
def declare_c_type(c_declaration: str) -> str:
    """
    Create or update a local type from a C declaration.
    """
    data = get_json("declareCType", {"declaration": c_declaration})
    if not data:
        return "Error: no response"
    if isinstance(data, dict) and data.get("defined_types"):
        names = ", ".join(data["defined_types"].keys())
        return f"Declared types ({data.get('count', 0)}): {names}"
    if isinstance(data, dict) and "error" in data:
        return f"Error: {data['error']}"
    return str(data)


@mcp.tool()
def set_local_variable_type(
    function_address: str, variable_name: str, new_type: str
) -> str:
    """
    Set a local variable's type.
    """
    data = get_json(
        "setLocalVariableType",
        {
            "functionAddress": function_address,
            "variableName": variable_name,
            "newType": new_type,
        },
    )
    if not data:
        return "Error: no response"
    if isinstance(data, dict) and data.get("status") == "ok":
        return f"Retyped {data.get('variable')} in {data.get('function')} to {data.get('applied_type')}"
    if isinstance(data, dict) and "error" in data:
        return f"Error: {data['error']}"
    return str(data)

<<<<<<< HEAD

=======
@mcp.tool()
def patch_bytes(address: str, data: str, save_to_file: bool = True) -> str:
    """
    Patch bytes at a given address in the binary.
    - address: Address to patch (hex string like "0x401000" or decimal)
    - data: Hex string of bytes to write (e.g., "90 90" or "9090" or "0x90 0x90")
    - save_to_file: If True (default), save patched binary to disk and re-sign on macOS.
                    If False, only modify in memory without affecting the original file.
    
    Returns status with original and patched bytes.
    On macOS, automatically re-signs the binary after patching to avoid execution errors.
    """
    # Handle boolean type conversion (MCP may pass as string)
    if isinstance(save_to_file, str):
        save_to_file = save_to_file.lower() not in ("false", "0", "no")
    
    params = {"address": address, "data": data, "save_to_file": save_to_file}
    result = get_json("patch", params)
    if not result:
        return "Error: no response"
    
    status = result.get("status") if isinstance(result, dict) else None
    if status in ("ok", "partial"):
        orig = result.get("original_bytes", "")
        patched = result.get("patched_bytes", "")
        written = result.get("bytes_written", 0)
        requested = result.get("bytes_requested", 0)
        addr = result.get("address", address)
        saved = result.get("saved_to_file", False)
        saved_path = result.get("saved_path", "")
        save_error = result.get("save_error", "")
        codesign = result.get("codesign", {})
        warning = result.get("warning", "")
        
        msg = f"Patched {written}/{requested} bytes at {addr}"
        if status == "partial":
            msg += " (PARTIAL WRITE)"
        if warning:
            msg += f"\nWarning: {warning}"
        if orig:
            msg += f"\nOriginal: {orig}"
        if patched:
            msg += f"\nPatched:  {patched}"
        if saved:
            msg += f"\nSaved to file: {saved_path}"
        elif save_error:
            msg += f"\nWarning: File not saved - {save_error}"
        
        # Show codesign status for macOS
        if codesign:
            if codesign.get("success"):
                msg += f"\nCode signing: {codesign.get('message', 'Re-signed successfully')}"
            elif codesign.get("attempted"):
                msg += f"\nCode signing: Failed - {codesign.get('error', 'Unknown error')}"
        
        return msg
    if isinstance(result, dict) and "error" in result:
        return f"Error: {result['error']}"
    return str(result)
    
>>>>>>> 97f6e4f8
if __name__ == "__main__":
    # Important: write any logs to stderr to avoid corrupting MCP stdio JSON-RPC
    print("Starting MCP bridge service...", file=_sys.stderr)
    try:
        mcp.run()
    except Exception as _e:
        # Ensure any runtime exception is captured in the log file
        _bridge_excepthook(type(_e), _e, _e.__traceback__)
        raise<|MERGE_RESOLUTION|>--- conflicted
+++ resolved
@@ -898,9 +898,6 @@
         return f"Error: {data['error']}"
     return str(data)
 
-<<<<<<< HEAD
-
-=======
 @mcp.tool()
 def patch_bytes(address: str, data: str, save_to_file: bool = True) -> str:
     """
@@ -961,7 +958,6 @@
         return f"Error: {result['error']}"
     return str(result)
     
->>>>>>> 97f6e4f8
 if __name__ == "__main__":
     # Important: write any logs to stderr to avoid corrupting MCP stdio JSON-RPC
     print("Starting MCP bridge service...", file=_sys.stderr)
