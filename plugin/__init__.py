--- conflicted
+++ resolved
@@ -1,9 +1,5 @@
 import binaryninja as bn
-<<<<<<< HEAD
-from binaryninja.settings import Settings
-=======
 from binaryninja import Settings
->>>>>>> 97f6e4f8
 from .core.config import Config
 from .server.http_server import MCPServer
 
@@ -90,13 +86,10 @@
         "mcp.renamePrefix",
         '{ "title": "Rename Prefix", "type": "string", "default": "mcp_", "description": "Prefix to prepend to renamed functions and variables (e.g. mcp_, mw_). Leave empty for no prefix." }',
     )
-<<<<<<< HEAD
-=======
     settings.register_setting(
         "mcp.showStatusButton",
         '{ "title": "Show Status Button", "type": "boolean", "default": true, "description": "Show MCP server status button in the status bar." }',
     )
->>>>>>> 97f6e4f8
 
 
 _register_settings()
@@ -314,14 +307,11 @@
     try:
         import binaryninjaui as ui
 
-<<<<<<< HEAD
-=======
         # Check if status button is disabled in settings
         settings = Settings()
         if not settings.get_bool("mcp.showStatusButton"):
             return
 
->>>>>>> 97f6e4f8
         def _update():
             _ensure_status_indicator()
             if _status_button is None:
